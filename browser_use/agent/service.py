--- conflicted
+++ resolved
@@ -13,10 +13,6 @@
 from langchain_core.language_models.chat_models import BaseChatModel
 from langchain_core.messages import (
 	BaseMessage,
-<<<<<<< HEAD
-	HumanMessage,
-=======
->>>>>>> 855c6cb1
 	SystemMessage,
 )
 from openai import RateLimitError
@@ -346,7 +342,6 @@
 			self._last_result = ActionResult(extracted_content=msg, include_in_memory=True)
 		else:
 			logger.info(f'✅ Validator decision: {parsed.reason}')
-<<<<<<< HEAD
 		return is_valid
 
 	async def rerun_history(
@@ -472,7 +467,4 @@
 		"""Save the history to a file"""
 		if not file_path:
 			file_path = 'AgentHistory.json'
-		self.history.save_to_file(file_path)
-=======
-		return is_valid
->>>>>>> 855c6cb1
+		self.history.save_to_file(file_path)